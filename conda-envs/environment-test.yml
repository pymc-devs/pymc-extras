--- conflicted
+++ resolved
@@ -10,11 +10,6 @@
 - xhistogram
 - statsmodels
 - pip:
-<<<<<<< HEAD
-  - pymc>=5.16.1  # CI was failing to resolve
-  - blackjax>=1.2.3
-=======
   - pymc>=5.17.0  # CI was failing to resolve
   - blackjax
->>>>>>> e96d07f9
   - scikit-learn