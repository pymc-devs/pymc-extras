--- conflicted
+++ resolved
@@ -41,19 +41,17 @@
 
         return fit_laplace(**kwargs)
 
-<<<<<<< HEAD
     elif method == "INLA":
         from pymc_extras.inference.INLA import fit_INLA
 
         return fit_INLA(**kwargs)
+      
+    elif method == "dadvi":
+        from pymc_extras.inference import fit_dadvi
+        
+        return fit_dadvi(**kwargs)
 
     else:
         raise ValueError(
             f"method '{method}' not supported. Use one of 'pathfinder', 'laplace' or 'INLA'."
-        )
-=======
-    if method == "dadvi":
-        from pymc_extras.inference import fit_dadvi
-
-        return fit_dadvi(**kwargs)
->>>>>>> 07c6ab47
+        )