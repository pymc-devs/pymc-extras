--- conflicted
+++ resolved
@@ -24,11 +24,9 @@
     recover_marginals,
 )
 from pymc_extras.model.model_api import as_model
-<<<<<<< HEAD
 from pymc_extras.sampling.mcmc import opt_sample
 from pymc_extras.version import __version__
-=======
->>>>>>> ed19c342
+
 
 _log = logging.getLogger("pmx")
 
