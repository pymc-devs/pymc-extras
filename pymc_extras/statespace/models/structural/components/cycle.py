--- conflicted
+++ resolved
@@ -214,12 +214,8 @@
         self.ssm["selection", :, :] = pt.as_tensor_variable(selection_matrix)
 
         init_state = self.make_and_register_variable(
-<<<<<<< HEAD
-            f"{self.name}",
+            f"params_{self.name}",
             shape=(k_endog_effective, 2) if k_endog_effective > 1 else (self.k_states,),
-=======
-            f"params_{self.name}", shape=(self.k_endog, 2) if self.k_endog > 1 else (self.k_states,)
->>>>>>> e375978f
         )
         self.ssm["initial_state", :] = init_state.ravel()
 
@@ -270,15 +266,9 @@
 
         self.param_names = [f"params_{self.name}"]
 
-<<<<<<< HEAD
         if k_endog_effective == 1:
-            self.param_dims = {self.name: (f"state_{self.name}",)}
+            self.param_dims = {f"params_{self.name}": (f"state_{self.name}",)}
             self.coords = {f"state_{self.name}": base_names}
-=======
-        if self.k_endog == 1:
-            self.param_dims = {f"params_{self.name}": (f"state_{self.name}",)}
-            self.coords = {f"state_{self.name}": self.state_names}
->>>>>>> e375978f
             self.param_info = {
                 f"params_{self.name}": {
                     "shape": (2,),
@@ -293,13 +283,8 @@
                 f"endog_{self.name}": self.observed_state_names,
             }
             self.param_info = {
-<<<<<<< HEAD
-                f"{self.name}": {
+                f"params_{self.name}": {
                     "shape": (k_endog_effective, 2),
-=======
-                f"params_{self.name}": {
-                    "shape": (self.k_endog, 2),
->>>>>>> e375978f
                     "constraints": None,
                     "dims": (f"endog_{self.name}", f"state_{self.name}"),
                 }
@@ -310,11 +295,7 @@
             self.param_info[f"length_{self.name}"] = {
                 "shape": () if k_endog_effective == 1 else (k_endog_effective,),
                 "constraints": "Positive, non-zero",
-<<<<<<< HEAD
-                "dims": None if k_endog_effective == 1 else f"endog_{self.name}",
-=======
-                "dims": None if self.k_endog == 1 else (f"endog_{self.name}",),
->>>>>>> e375978f
+                "dims": None if k_endog_effective == 1 else (f"endog_{self.name}",),
             }
 
         if self.dampen:
